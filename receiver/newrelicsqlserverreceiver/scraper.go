// Copyright The OpenTelemetry Authors
// SPDX-License-Identifier: Apache-2.0

package newrelicsqlserverreceiver // import "github.com/open-telemetry/opentelemetry-collector-contrib/receiver/newrelicsqlserverreceiver"

import (
	"context"
	"fmt"
	"time"

	"go.opentelemetry.io/collector/component"
	"go.opentelemetry.io/collector/pdata/pcommon"
	"go.opentelemetry.io/collector/pdata/pmetric"
	"go.opentelemetry.io/collector/receiver"
	"go.uber.org/zap"

	"github.com/open-telemetry/opentelemetry-collector-contrib/receiver/newrelicsqlserverreceiver/models"
	"github.com/open-telemetry/opentelemetry-collector-contrib/receiver/newrelicsqlserverreceiver/queries"
	"github.com/open-telemetry/opentelemetry-collector-contrib/receiver/newrelicsqlserverreceiver/scrapers"
)

// sqlServerScraper handles SQL Server metrics collection following nri-mssql patterns
type sqlServerScraper struct {
	connection              *SQLConnection
	config                  *Config
	logger                  *zap.Logger
	startTime               pcommon.Timestamp
	settings                receiver.Settings
	instanceScraper         *scrapers.InstanceScraper
	queryPerformanceScraper *scrapers.QueryPerformanceScraper
	//slowQueryScraper  *scrapers.SlowQueryScraper
<<<<<<< HEAD
	databaseScraper       *scrapers.DatabaseScraper
	userConnectionScraper *scrapers.UserConnectionScraper
	engineEdition         int // SQL Server engine edition (0=Unknown, 5=Azure DB, 8=Azure MI)
=======
	databaseScraper               *scrapers.DatabaseScraper
	failoverClusterScraper        *scrapers.FailoverClusterScraper
	databasePrincipalsScraper     *scrapers.DatabasePrincipalsScraper
	databaseRoleMembershipScraper *scrapers.DatabaseRoleMembershipScraper
	engineEdition                 int // SQL Server engine edition (0=Unknown, 5=Azure DB, 8=Azure MI)
>>>>>>> 8afcb8b3
}

// newSqlServerScraper creates a new SQL Server scraper with structured approach
func newSqlServerScraper(settings receiver.Settings, cfg *Config) *sqlServerScraper {
	return &sqlServerScraper{
		config:   cfg,
		logger:   settings.Logger,
		settings: settings,
	}
}

// start initializes the scraper and establishes database connection
func (s *sqlServerScraper) start(ctx context.Context, _ component.Host) error {
	s.logger.Info("Starting New Relic SQL Server receiver")

	connection, err := NewSQLConnection(ctx, s.config, s.logger)
	if err != nil {
		s.logger.Error("Failed to connect to SQL Server", zap.Error(err))
		return err
	}
	s.connection = connection
	s.startTime = pcommon.NewTimestampFromTime(time.Now())

	if err := s.connection.Ping(ctx); err != nil {
		s.logger.Error("Failed to ping SQL Server", zap.Error(err))
		return err
	}

	// Get EngineEdition (following nri-mssql pattern)
	s.engineEdition = 0 // Default to 0 (Unknown)
	s.engineEdition, err = s.detectEngineEdition(ctx)
	if err != nil {
		s.logger.Debug("Failed to get engine edition, using default", zap.Error(err))
		s.engineEdition = queries.StandardSQLServerEngineEdition
	} else {
		s.logger.Info("Detected SQL Server engine edition",
			zap.Int("engine_edition", s.engineEdition),
			zap.String("engine_type", queries.GetEngineTypeName(s.engineEdition)))
	}

	// Initialize instance scraper with engine edition for engine-specific queries
	// Create instance scraper for instance-level metrics
	s.instanceScraper = scrapers.NewInstanceScraper(s.connection, s.logger, s.engineEdition)

	// Create database scraper for database-level metrics
	s.databaseScraper = scrapers.NewDatabaseScraper(s.connection, s.logger, s.engineEdition)

	// Create failover cluster scraper for Always On Availability Group metrics
	s.failoverClusterScraper = scrapers.NewFailoverClusterScraper(s.connection, s.logger, s.engineEdition)

	// Create database principals scraper for database security metrics
	s.databasePrincipalsScraper = scrapers.NewDatabasePrincipalsScraper(s.connection, s.logger, s.engineEdition)

	// Create database role membership scraper for database role and membership metrics
	s.databaseRoleMembershipScraper = scrapers.NewDatabaseRoleMembershipScraper(s.logger, s.connection, s.engineEdition)

	// Initialize query performance scraper for blocking sessions and performance monitoring
	s.queryPerformanceScraper = scrapers.NewQueryPerformanceScraper(s.connection, s.logger, s.engineEdition)
	//s.slowQueryScraper = scrapers.NewSlowQueryScraper(s.logger, s.connection)

	// Initialize user connection scraper for user connection and authentication metrics
	s.userConnectionScraper = scrapers.NewUserConnectionScraper(s.connection, s.logger, s.engineEdition)

	s.logger.Info("Successfully connected to SQL Server",
		zap.String("hostname", s.config.Hostname),
		zap.String("port", s.config.Port),
		zap.Int("engine_edition", s.engineEdition),
		zap.String("engine_type", queries.GetEngineTypeName(s.engineEdition)))

	return nil
}

// shutdown closes the database connection
func (s *sqlServerScraper) shutdown(ctx context.Context) error {
	s.logger.Info("Shutting down New Relic SQL Server receiver")
	if s.connection != nil {
		s.connection.Close()
	}
	return nil
}

// detectEngineEdition detects the SQL Server engine edition following nri-mssql pattern
func (s *sqlServerScraper) detectEngineEdition(ctx context.Context) (int, error) {
	queryFunc := func(query string) (int, error) {
		var results []struct {
			EngineEdition int `db:"EngineEdition"`
		}

		err := s.connection.Query(ctx, &results, query)
		if err != nil {
			return 0, err
		}

		if len(results) == 0 {
			s.logger.Debug("EngineEdition query returned empty output.")
			return 0, nil
		}

		s.logger.Debug("Detected EngineEdition", zap.Int("engine_edition", results[0].EngineEdition))
		return results[0].EngineEdition, nil
	}

	return queries.DetectEngineEdition(queryFunc)
}

// scrape collects SQL Server instance metrics using structured approach
func (s *sqlServerScraper) scrape(ctx context.Context) (pmetric.Metrics, error) {
	s.logger.Debug("Starting SQL Server metrics collection",
		zap.String("hostname", s.config.Hostname),
		zap.String("port", s.config.Port))

	metrics := pmetric.NewMetrics()
	resourceMetrics := metrics.ResourceMetrics().AppendEmpty()

	// Set basic resource attributes
	attrs := resourceMetrics.Resource().Attributes()
	attrs.PutStr("server.address", s.config.Hostname)
	attrs.PutStr("server.port", s.config.Port)
	attrs.PutStr("db.system", "mssql")
	attrs.PutStr("service.name", "sql-server-monitoring")

	// Add instance name if configured
	if s.config.Instance != "" {
		attrs.PutStr("db.instance", s.config.Instance)
	}

	// Collect and add comprehensive system/host information as resource attributes
	if err := s.addSystemInformationAsResourceAttributes(ctx, attrs); err != nil {
		s.logger.Warn("Failed to collect system information, continuing with basic attributes",
			zap.Error(err))
		// Continue with scraping - system info is supplementary
	}

	scopeMetrics := resourceMetrics.ScopeMetrics().AppendEmpty()
	scopeMetrics.Scope().SetName("newrelicsqlserverreceiver")

	// Track scraping errors but continue with partial results
	var scrapeErrors []error

	// Check if connection is still valid before scraping
	if s.connection != nil {
		if err := s.connection.Ping(ctx); err != nil {
			s.logger.Error("Connection health check failed before scraping", zap.Error(err))
			scrapeErrors = append(scrapeErrors, fmt.Errorf("connection health check failed: %w", err))
			// Continue with scraping attempt - connection might recover
		}
	} else {
		s.logger.Error("No database connection available for scraping")
		return metrics, fmt.Errorf("no database connection available")
	}

	// Scrape database-level buffer pool metrics (bufferpool.sizePerDatabaseInBytes)
	if s.config.IsBufferMetricsEnabled() {
		scrapeCtx, cancel := context.WithTimeout(ctx, s.config.Timeout)
		defer cancel()

		if err := s.databaseScraper.ScrapeDatabaseBufferMetrics(scrapeCtx, scopeMetrics); err != nil {
			s.logger.Error("Failed to scrape database buffer metrics",
				zap.Error(err),
				zap.Duration("timeout", s.config.Timeout))
			scrapeErrors = append(scrapeErrors, err)
			// Don't return here - continue with other metrics
		} else {
			s.logger.Debug("Successfully scraped database buffer metrics")
		}
	}

	// Scrape database-level disk metrics (maxDiskSizeInBytes)
	s.logger.Debug("Checking disk metrics configuration",
		zap.Bool("enable_disk_metrics_in_bytes", s.config.EnableDiskMetricsInBytes))

	if s.config.IsDiskMetricsInBytesEnabled() {
		s.logger.Debug("Starting database disk metrics scraping")
		scrapeCtx, cancel := context.WithTimeout(ctx, s.config.Timeout)
		defer cancel()

		if err := s.databaseScraper.ScrapeDatabaseDiskMetrics(scrapeCtx, scopeMetrics); err != nil {
			s.logger.Error("Failed to scrape database disk metrics",
				zap.Error(err),
				zap.Duration("timeout", s.config.Timeout))
			scrapeErrors = append(scrapeErrors, err)
			// Don't return here - continue with other metrics
		} else {
			s.logger.Debug("Successfully scraped database disk metrics")
		}
	} else {
		s.logger.Debug("Database disk metrics disabled in configuration")
	}

	// Scrape database-level IO metrics (io.stallInMilliseconds)
	if s.config.IsIOMetricsEnabled() {
		s.logger.Debug("Starting database IO metrics scraping")
		scrapeCtx, cancel := context.WithTimeout(ctx, s.config.Timeout)
		defer cancel()

		if err := s.databaseScraper.ScrapeDatabaseIOMetrics(scrapeCtx, scopeMetrics); err != nil {
			s.logger.Error("Failed to scrape database IO metrics",
				zap.Error(err),
				zap.Duration("timeout", s.config.Timeout))
			scrapeErrors = append(scrapeErrors, err)
			// Don't return here - continue with other metrics
		} else {
			s.logger.Debug("Successfully scraped database IO metrics")
		}
	} else {
		s.logger.Debug("Database IO metrics disabled in configuration")
	}

	// Scrape database-level log growth metrics (log.transactionGrowth)
	if s.config.IsLogGrowthMetricsEnabled() {
		s.logger.Debug("Starting database log growth metrics scraping")
		scrapeCtx, cancel := context.WithTimeout(ctx, s.config.Timeout)
		defer cancel()

		if err := s.databaseScraper.ScrapeDatabaseLogGrowthMetrics(scrapeCtx, scopeMetrics); err != nil {
			s.logger.Error("Failed to scrape database log growth metrics",
				zap.Error(err),
				zap.Duration("timeout", s.config.Timeout))
			scrapeErrors = append(scrapeErrors, err)
			// Don't return here - continue with other metrics
		} else {
			s.logger.Debug("Successfully scraped database log growth metrics")
		}
	} else {
		s.logger.Debug("Database log growth metrics disabled in configuration")
	}

	// Scrape database-level page file metrics (pageFileAvailable)
	if s.config.IsPageFileMetricsEnabled() {
		s.logger.Debug("Starting database page file metrics scraping")
		scrapeCtx, cancel := context.WithTimeout(ctx, s.config.Timeout)
		defer cancel()

		if err := s.databaseScraper.ScrapeDatabasePageFileMetrics(scrapeCtx, scopeMetrics); err != nil {
			s.logger.Error("Failed to scrape database page file metrics",
				zap.Error(err),
				zap.Duration("timeout", s.config.Timeout))
			scrapeErrors = append(scrapeErrors, err)
			// Don't return here - continue with other metrics
		} else {
			s.logger.Debug("Successfully scraped database page file metrics")
		}
	} else {
		s.logger.Debug("Database page file metrics disabled in configuration")
	}

	// Scrape database-level page file total metrics (pageFileTotal)
	if s.config.IsPageFileTotalMetricsEnabled() {
		s.logger.Debug("Starting database page file total metrics scraping")
		scrapeCtx, cancel := context.WithTimeout(ctx, s.config.Timeout)
		defer cancel()

		if err := s.databaseScraper.ScrapeDatabasePageFileTotalMetrics(scrapeCtx, scopeMetrics); err != nil {
			s.logger.Error("Failed to scrape database page file total metrics",
				zap.Error(err),
				zap.Duration("timeout", s.config.Timeout))
			scrapeErrors = append(scrapeErrors, err)
			// Don't return here - continue with other metrics
		} else {
			s.logger.Debug("Successfully scraped database page file total metrics")
		}
	} else {
		s.logger.Debug("Database page file total metrics disabled in configuration")
	}

	// Scrape instance-level memory metrics (memoryTotal, memoryAvailable, memoryUtilization)
	if s.config.IsMemoryMetricsEnabled() || s.config.IsMemoryTotalMetricsEnabled() || s.config.IsMemoryAvailableMetricsEnabled() || s.config.IsMemoryUtilizationMetricsEnabled() {
		s.logger.Debug("Starting database memory metrics scraping")
		scrapeCtx, cancel := context.WithTimeout(ctx, s.config.Timeout)
		defer cancel()

		if err := s.databaseScraper.ScrapeDatabaseMemoryMetrics(scrapeCtx, scopeMetrics); err != nil {
			s.logger.Error("Failed to scrape database memory metrics",
				zap.Error(err),
				zap.Duration("timeout", s.config.Timeout))
			scrapeErrors = append(scrapeErrors, err)
			// Don't return here - continue with other metrics
		} else {
			s.logger.Debug("Successfully scraped database memory metrics")
		}
	} else {
		s.logger.Debug("Database memory metrics disabled in configuration")
	}

	// Scrape blocking session metrics if query monitoring is enabled
	if s.config.EnableQueryMonitoring {
		scrapeCtx, cancel := context.WithTimeout(ctx, s.config.Timeout)
		defer cancel()

		if err := s.queryPerformanceScraper.ScrapeBlockingSessionMetrics(scrapeCtx, scopeMetrics); err != nil {
			s.logger.Error("Failed to scrape blocking session metrics",
				zap.Error(err),
				zap.Duration("timeout", s.config.Timeout))
			scrapeErrors = append(scrapeErrors, err)
			// Don't return here - continue with other metrics if enabled
		} else {
			s.logger.Debug("Successfully scraped blocking session metrics")
		}
	}

	// Scrape slow query metrics if query monitoring is enabled
	if s.config.EnableQueryMonitoring {
		scrapeCtx, cancel := context.WithTimeout(ctx, s.config.Timeout)
		defer cancel()

		// Use config values for slow query parameters
		intervalSeconds := s.config.QueryMonitoringFetchInterval
		topN := s.config.QueryMonitoringCountThreshold
		elapsedTimeThreshold := s.config.QueryMonitoringResponseTimeThreshold
		textTruncateLimit := 4094 // Default text truncate limit from nri-mssql

		if err := s.queryPerformanceScraper.ScrapeSlowQueryMetrics(scrapeCtx, scopeMetrics, intervalSeconds, topN, elapsedTimeThreshold, textTruncateLimit); err != nil {
			s.logger.Error("Failed to scrape slow query metrics",
				zap.Error(err),
				zap.Duration("timeout", s.config.Timeout),
				zap.Int("interval_seconds", intervalSeconds),
				zap.Int("top_n", topN),
				zap.Int("elapsed_time_threshold", elapsedTimeThreshold),
				zap.Int("text_truncate_limit", textTruncateLimit))
			scrapeErrors = append(scrapeErrors, err)
			// Don't return here - continue with other metrics if enabled
		} else {
			s.logger.Debug("Successfully scraped slow query metrics",
				zap.Int("interval_seconds", intervalSeconds),
				zap.Int("top_n", topN),
				zap.Int("elapsed_time_threshold", elapsedTimeThreshold),
				zap.Int("text_truncate_limit", textTruncateLimit))
		}
	}

	// 	if s.config.EnableQueryMonitoring {
	//     scrapeCtx, cancel := context.WithTimeout(ctx, s.config.Timeout)
	//     defer cancel()

	//     if err := s.slowQueryScraper.ScrapeSlowQueryMetrics(scrapeCtx, scopeMetrics); err != nil {
	//         s.logger.Error("Failed to scrape slow query metrics",
	//             zap.Error(err),
	//             zap.Duration("timeout", s.config.Timeout))
	//         scrapeErrors = append(scrapeErrors, err)
	//     } else {
	//         s.logger.Debug("Successfully scraped slow query metrics")
	//     }
	// }

	s.logger.Debug("Starting instance buffer pool hit percent metrics scraping")
	scrapeCtx, cancel := context.WithTimeout(ctx, s.config.Timeout)
	defer cancel()
	if err := s.instanceScraper.ScrapeInstanceBufferPoolHitPercent(scrapeCtx, scopeMetrics); err != nil {
		s.logger.Error("Failed to scrape instance buffer pool hit percent metrics",
			zap.Error(err),
			zap.Duration("timeout", s.config.Timeout))
		scrapeErrors = append(scrapeErrors, err)
		// Don't return here - continue with other metrics
	} else {
		s.logger.Debug("Successfully scraped instance buffer pool hit percent metrics")
	}

	// Scrape instance-level process counts metrics
	s.logger.Debug("Starting instance process counts metrics scraping")
	scrapeCtx, cancel = context.WithTimeout(ctx, s.config.Timeout)
	defer cancel()
	if err := s.instanceScraper.ScrapeInstanceProcessCounts(scrapeCtx, scopeMetrics); err != nil {
		s.logger.Error("Failed to scrape instance process counts metrics",
			zap.Error(err),
			zap.Duration("timeout", s.config.Timeout))
		scrapeErrors = append(scrapeErrors, err)
		// Don't return here - continue with other metrics
	} else {
		s.logger.Debug("Successfully scraped instance process counts metrics")
	}

	// Scrape instance-level runnable tasks metrics
	s.logger.Debug("Starting instance runnable tasks metrics scraping")
	scrapeCtx, cancel = context.WithTimeout(ctx, s.config.Timeout)
	defer cancel()
	if err := s.instanceScraper.ScrapeInstanceRunnableTasks(scrapeCtx, scopeMetrics); err != nil {
		s.logger.Error("Failed to scrape instance runnable tasks metrics",
			zap.Error(err),
			zap.Duration("timeout", s.config.Timeout))
		scrapeErrors = append(scrapeErrors, err)
		// Don't return here - continue with other metrics
	} else {
		s.logger.Debug("Successfully scraped instance runnable tasks metrics")
	}

	// Scrape instance-level active connections metrics
	s.logger.Debug("Starting instance active connections metrics scraping")
	scrapeCtx, cancel = context.WithTimeout(ctx, s.config.Timeout)
	defer cancel()
	if err := s.instanceScraper.ScrapeInstanceActiveConnections(scrapeCtx, scopeMetrics); err != nil {
		s.logger.Error("Failed to scrape instance active connections metrics",
			zap.Error(err),
			zap.Duration("timeout", s.config.Timeout))
		scrapeErrors = append(scrapeErrors, err)
		// Don't return here - continue with other metrics
	} else {
		s.logger.Debug("Successfully scraped instance active connections metrics")
	}

	// Scrape instance-level disk metrics
	s.logger.Debug("Starting instance disk metrics scraping")
	scrapeCtx, cancel = context.WithTimeout(ctx, s.config.Timeout)
	defer cancel()
	if err := s.instanceScraper.ScrapeInstanceDiskMetrics(scrapeCtx, scopeMetrics); err != nil {
		s.logger.Error("Failed to scrape instance disk metrics",
			zap.Error(err),
			zap.Duration("timeout", s.config.Timeout))
		scrapeErrors = append(scrapeErrors, err)
		// Don't return here - continue with other metrics
	} else {
		s.logger.Debug("Successfully scraped instance disk metrics")
	}

	// Scrape instance-level buffer pool size metrics
	// s.logger.Debug("Starting instance buffer pool size metrics scraping")
	// scrapeCtx, cancel = context.WithTimeout(ctx, s.config.Timeout)
	// defer cancel()
	// if err := s.instanceScraper.ScrapeInstanceBufferPoolSize(scrapeCtx, scopeMetrics); err != nil {
	// 	s.logger.Error("Failed to scrape instance buffer pool size metrics",
	// 		zap.Error(err),
	// 		zap.Duration("timeout", s.config.Timeout))
	// 	scrapeErrors = append(scrapeErrors, err)
	// 	// Don't return here - continue with other metrics
	// } else {
	// 	s.logger.Debug("Successfully scraped instance buffer pool size metrics")
	// }

	// Scrape instance-level comprehensive statistics
	s.logger.Debug("Starting instance comprehensive statistics scraping")
	scrapeCtx, cancel = context.WithTimeout(ctx, s.config.Timeout)
	defer cancel()
	if err := s.instanceScraper.ScrapeInstanceComprehensiveStats(scrapeCtx, scopeMetrics); err != nil {
		s.logger.Error("Failed to scrape instance comprehensive statistics",
			zap.Error(err),
			zap.Duration("timeout", s.config.Timeout))
		scrapeErrors = append(scrapeErrors, err)
		// Don't return here - continue with other metrics
	} else {
		s.logger.Debug("Successfully scraped instance comprehensive statistics")
	}

<<<<<<< HEAD
	// Scrape user connection metrics with granular toggles
	s.logger.Debug("Checking user connection metrics configuration",
		zap.Bool("enable_user_connection_metrics", s.config.IsUserConnectionMetricsEnabled()),
		zap.Bool("enable_user_connection_status_metrics", s.config.IsUserConnectionStatusMetricsEnabled()),
		zap.Bool("enable_user_connection_summary_metrics", s.config.IsUserConnectionSummaryMetricsEnabled()),
		zap.Bool("enable_user_connection_utilization_metrics", s.config.IsUserConnectionUtilizationMetricsEnabled()),
		zap.Bool("enable_user_connection_client_metrics", s.config.IsUserConnectionClientMetricsEnabled()),
		zap.Bool("enable_user_connection_client_summary", s.config.IsUserConnectionClientSummaryEnabled()),
		zap.Bool("enable_user_connection_stats_metrics", s.config.IsUserConnectionStatsMetricsEnabled()),
		zap.Bool("enable_login_logout_metrics", s.config.IsLoginLogoutMetricsEnabled()))

	// Scrape user connection status metrics if enabled
	if s.config.IsUserConnectionStatusMetricsEnabled() {
		s.logger.Debug("Starting user connection status metrics scraping")
		scrapeCtx, cancel = context.WithTimeout(ctx, s.config.Timeout)
		defer cancel()

		if err := s.userConnectionScraper.ScrapeUserConnectionStatusMetrics(scrapeCtx, scopeMetrics); err != nil {
			s.logger.Error("Failed to scrape user connection status metrics",
=======
	// Scrape failover cluster metrics if enabled (using granular toggles)

	// Scrape failover cluster replica metrics if enabled
	if s.config.IsFailoverClusterReplicaMetricsEnabled() {
		s.logger.Debug("Starting failover cluster replica metrics scraping")
		scrapeCtx, cancel = context.WithTimeout(ctx, s.config.Timeout)
		defer cancel()
		if err := s.failoverClusterScraper.ScrapeFailoverClusterMetrics(scrapeCtx, scopeMetrics); err != nil {
			s.logger.Error("Failed to scrape failover cluster replica metrics",
>>>>>>> 8afcb8b3
				zap.Error(err),
				zap.Duration("timeout", s.config.Timeout))
			scrapeErrors = append(scrapeErrors, err)
			// Don't return here - continue with other metrics
		} else {
<<<<<<< HEAD
			s.logger.Debug("Successfully scraped user connection status metrics")
		}
	} else {
		s.logger.Debug("User connection status metrics disabled in configuration")
	}

	// Scrape user connection summary metrics if enabled
	if s.config.IsUserConnectionSummaryMetricsEnabled() {
		s.logger.Debug("Starting user connection summary metrics scraping")
		scrapeCtx, cancel = context.WithTimeout(ctx, s.config.Timeout)
		defer cancel()

		if err := s.userConnectionScraper.ScrapeUserConnectionSummaryMetrics(scrapeCtx, scopeMetrics); err != nil {
			s.logger.Error("Failed to scrape user connection summary metrics",
=======
			s.logger.Debug("Successfully scraped failover cluster replica metrics")
		}
	} else {
		s.logger.Debug("Failover cluster replica metrics disabled in configuration")
	}

	// Scrape failover cluster replica state metrics if enabled
	if s.config.IsFailoverClusterReplicaStateMetricsEnabled() {
		s.logger.Debug("Starting failover cluster replica state metrics scraping")
		scrapeCtx, cancel = context.WithTimeout(ctx, s.config.Timeout)
		defer cancel()
		if err := s.failoverClusterScraper.ScrapeFailoverClusterReplicaStateMetrics(scrapeCtx, scopeMetrics); err != nil {
			s.logger.Error("Failed to scrape failover cluster replica state metrics",
>>>>>>> 8afcb8b3
				zap.Error(err),
				zap.Duration("timeout", s.config.Timeout))
			scrapeErrors = append(scrapeErrors, err)
			// Don't return here - continue with other metrics
		} else {
<<<<<<< HEAD
			s.logger.Debug("Successfully scraped user connection summary metrics")
		}
	} else {
		s.logger.Debug("User connection summary metrics disabled in configuration")
	}

	// Scrape user connection utilization metrics if enabled
	if s.config.IsUserConnectionUtilizationMetricsEnabled() {
		s.logger.Debug("Starting user connection utilization metrics scraping")
		scrapeCtx, cancel = context.WithTimeout(ctx, s.config.Timeout)
		defer cancel()

		if err := s.userConnectionScraper.ScrapeUserConnectionUtilizationMetrics(scrapeCtx, scopeMetrics); err != nil {
			s.logger.Error("Failed to scrape user connection utilization metrics",
=======
			s.logger.Debug("Successfully scraped failover cluster replica state metrics")
		}
	} else {
		s.logger.Debug("Failover cluster replica state metrics disabled in configuration")
	}

	// Scrape failover cluster node metrics if enabled
	if s.config.IsFailoverClusterNodeMetricsEnabled() {
		s.logger.Debug("Starting failover cluster node metrics scraping")
		scrapeCtx, cancel = context.WithTimeout(ctx, s.config.Timeout)
		defer cancel()
		if err := s.failoverClusterScraper.ScrapeFailoverClusterNodeMetrics(scrapeCtx, scopeMetrics); err != nil {
			s.logger.Error("Failed to scrape failover cluster node metrics",
>>>>>>> 8afcb8b3
				zap.Error(err),
				zap.Duration("timeout", s.config.Timeout))
			scrapeErrors = append(scrapeErrors, err)
			// Don't return here - continue with other metrics
		} else {
<<<<<<< HEAD
			s.logger.Debug("Successfully scraped user connection utilization metrics")
		}
	} else {
		s.logger.Debug("User connection utilization metrics disabled in configuration")
	}

	// Scrape user connection by client metrics if enabled
	if s.config.IsUserConnectionClientMetricsEnabled() {
		s.logger.Debug("Starting user connection by client metrics scraping")
		scrapeCtx, cancel = context.WithTimeout(ctx, s.config.Timeout)
		defer cancel()

		if err := s.userConnectionScraper.ScrapeUserConnectionByClientMetrics(scrapeCtx, scopeMetrics); err != nil {
			s.logger.Error("Failed to scrape user connection by client metrics",
=======
			s.logger.Debug("Successfully scraped failover cluster node metrics")
		}
	} else {
		s.logger.Debug("Failover cluster node metrics disabled in configuration")
	}

	// Scrape availability group health metrics if enabled
	if s.config.IsFailoverClusterAvailabilityGroupHealthMetricsEnabled() {
		s.logger.Debug("Starting availability group health metrics scraping")
		scrapeCtx, cancel = context.WithTimeout(ctx, s.config.Timeout)
		defer cancel()
		if err := s.failoverClusterScraper.ScrapeFailoverClusterAvailabilityGroupHealthMetrics(scrapeCtx, scopeMetrics); err != nil {
			s.logger.Error("Failed to scrape availability group health metrics",
>>>>>>> 8afcb8b3
				zap.Error(err),
				zap.Duration("timeout", s.config.Timeout))
			scrapeErrors = append(scrapeErrors, err)
			// Don't return here - continue with other metrics
		} else {
<<<<<<< HEAD
			s.logger.Debug("Successfully scraped user connection by client metrics")
		}
	} else {
		s.logger.Debug("User connection client metrics disabled in configuration")
	}

	// Scrape user connection client summary metrics if enabled
	if s.config.IsUserConnectionClientSummaryEnabled() {
		s.logger.Debug("Starting user connection client summary metrics scraping")
		scrapeCtx, cancel = context.WithTimeout(ctx, s.config.Timeout)
		defer cancel()

		if err := s.userConnectionScraper.ScrapeUserConnectionClientSummaryMetrics(scrapeCtx, scopeMetrics); err != nil {
			s.logger.Error("Failed to scrape user connection client summary metrics",
=======
			s.logger.Debug("Successfully scraped availability group health metrics")
		}
	} else {
		s.logger.Debug("Availability group health metrics disabled in configuration")
	}

	// Scrape availability group configuration metrics if enabled
	if s.config.IsFailoverClusterAvailabilityGroupMetricsEnabled() {
		s.logger.Debug("Starting availability group configuration metrics scraping")
		scrapeCtx, cancel = context.WithTimeout(ctx, s.config.Timeout)
		defer cancel()
		if err := s.failoverClusterScraper.ScrapeFailoverClusterAvailabilityGroupMetrics(scrapeCtx, scopeMetrics); err != nil {
			s.logger.Error("Failed to scrape availability group configuration metrics",
>>>>>>> 8afcb8b3
				zap.Error(err),
				zap.Duration("timeout", s.config.Timeout))
			scrapeErrors = append(scrapeErrors, err)
			// Don't return here - continue with other metrics
		} else {
<<<<<<< HEAD
			s.logger.Debug("Successfully scraped user connection client summary metrics")
		}
	} else {
		s.logger.Debug("User connection client summary metrics disabled in configuration")
	}

	// Scrape user connection stats metrics if enabled
	if s.config.IsUserConnectionStatsMetricsEnabled() {
		s.logger.Debug("Starting user connection stats metrics scraping")
		scrapeCtx, cancel = context.WithTimeout(ctx, s.config.Timeout)
		defer cancel()

		if err := s.userConnectionScraper.ScrapeUserConnectionStatsMetrics(scrapeCtx, scopeMetrics); err != nil {
			s.logger.Error("Failed to scrape user connection stats metrics",
=======
			s.logger.Debug("Successfully scraped availability group configuration metrics")
		}
	} else {
		s.logger.Debug("Availability group configuration metrics disabled in configuration")
	}

	// Scrape failover cluster performance counter metrics if enabled
	if s.config.IsFailoverClusterPerformanceCounterMetricsEnabled() {
		s.logger.Debug("Starting failover cluster performance counter metrics scraping")
		scrapeCtx, cancel = context.WithTimeout(ctx, s.config.Timeout)
		defer cancel()
		if err := s.failoverClusterScraper.ScrapeFailoverClusterPerformanceCounterMetrics(scrapeCtx, scopeMetrics); err != nil {
			s.logger.Error("Failed to scrape failover cluster performance counter metrics",
				zap.Error(err),
				zap.Duration("timeout", s.config.Timeout))
			scrapeErrors = append(scrapeErrors, err)
			// Don't return here - continue with other metrics
		} else {
			s.logger.Debug("Successfully scraped failover cluster performance counter metrics")
		}
	} else {
		s.logger.Debug("Failover cluster performance counter metrics disabled in configuration")
	}

	// Scrape cluster properties metrics if enabled
	if s.config.IsFailoverClusterClusterPropertiesMetricsEnabled() {
		s.logger.Debug("Starting cluster properties metrics scraping")
		scrapeCtx, cancel = context.WithTimeout(ctx, s.config.Timeout)
		defer cancel()
		if err := s.failoverClusterScraper.ScrapeFailoverClusterClusterPropertiesMetrics(scrapeCtx, scopeMetrics); err != nil {
			s.logger.Error("Failed to scrape cluster properties metrics",
>>>>>>> 8afcb8b3
				zap.Error(err),
				zap.Duration("timeout", s.config.Timeout))
			scrapeErrors = append(scrapeErrors, err)
			// Don't return here - continue with other metrics
		} else {
<<<<<<< HEAD
			s.logger.Debug("Successfully scraped user connection stats metrics")
		}
	} else {
		s.logger.Debug("User connection stats metrics disabled in configuration")
	}

	// Scrape authentication metrics with granular toggles

	// Scrape login/logout rate metrics if enabled
	if s.config.IsLoginLogoutRateMetricsEnabled() {
		s.logger.Debug("Starting login/logout rate metrics scraping")
		scrapeCtx, cancel = context.WithTimeout(ctx, s.config.Timeout)
		defer cancel()

		if err := s.userConnectionScraper.ScrapeLoginLogoutMetrics(scrapeCtx, scopeMetrics); err != nil {
			s.logger.Error("Failed to scrape login/logout rate metrics",
=======
			s.logger.Debug("Successfully scraped cluster properties metrics")
		}
	} else {
		s.logger.Debug("Cluster properties metrics disabled in configuration")
	}

	// Scrape database principals metrics if enabled (using granular toggles)

	// Scrape database principals details metrics if enabled
	if s.config.IsDatabasePrincipalsDetailsMetricsEnabled() {
		s.logger.Debug("Starting database principals details metrics scraping")
		scrapeCtx, cancel = context.WithTimeout(ctx, s.config.Timeout)
		defer cancel()
		if err := s.databasePrincipalsScraper.ScrapeDatabasePrincipalsMetrics(scrapeCtx, scopeMetrics); err != nil {
			s.logger.Error("Failed to scrape database principals details metrics",
				zap.Error(err),
				zap.Duration("timeout", s.config.Timeout))
			scrapeErrors = append(scrapeErrors, err)
			// Don't return here - continue with other metrics
		} else {
			s.logger.Debug("Successfully scraped database principals details metrics")
		}
	} else {
		s.logger.Debug("Database principals details metrics disabled in configuration")
	}

	// Scrape database principals summary metrics if enabled
	if s.config.IsDatabasePrincipalsSummaryMetricsEnabled() {
		s.logger.Debug("Starting database principals summary metrics scraping")
		scrapeCtx, cancel = context.WithTimeout(ctx, s.config.Timeout)
		defer cancel()
		if err := s.databasePrincipalsScraper.ScrapeDatabasePrincipalsSummaryMetrics(scrapeCtx, scopeMetrics); err != nil {
			s.logger.Error("Failed to scrape database principals summary metrics",
>>>>>>> 8afcb8b3
				zap.Error(err),
				zap.Duration("timeout", s.config.Timeout))
			scrapeErrors = append(scrapeErrors, err)
			// Don't return here - continue with other metrics
		} else {
<<<<<<< HEAD
			s.logger.Debug("Successfully scraped login/logout rate metrics")
		}
	} else {
		s.logger.Debug("Login/logout rate metrics disabled in configuration")
	}

	// Scrape login/logout summary metrics if enabled
	if s.config.IsLoginLogoutSummaryMetricsEnabled() {
		s.logger.Debug("Starting login/logout summary metrics scraping")
		scrapeCtx, cancel = context.WithTimeout(ctx, s.config.Timeout)
		defer cancel()

		if err := s.userConnectionScraper.ScrapeLoginLogoutSummaryMetrics(scrapeCtx, scopeMetrics); err != nil {
			s.logger.Error("Failed to scrape login/logout summary metrics",
=======
			s.logger.Debug("Successfully scraped database principals summary metrics")
		}
	} else {
		s.logger.Debug("Database principals summary metrics disabled in configuration")
	}

	// Scrape database principals activity metrics if enabled
	if s.config.IsDatabasePrincipalsActivityMetricsEnabled() {
		s.logger.Debug("Starting database principals activity metrics scraping")
		scrapeCtx, cancel = context.WithTimeout(ctx, s.config.Timeout)
		defer cancel()
		if err := s.databasePrincipalsScraper.ScrapeDatabasePrincipalActivityMetrics(scrapeCtx, scopeMetrics); err != nil {
			s.logger.Error("Failed to scrape database principals activity metrics",
				zap.Error(err),
				zap.Duration("timeout", s.config.Timeout))
			scrapeErrors = append(scrapeErrors, err)
			// Don't return here - continue with other metrics
		} else {
			s.logger.Debug("Successfully scraped database principals activity metrics")
		}
	} else {
		s.logger.Debug("Database principals activity metrics disabled in configuration")
	}

	// Scrape database role membership metrics if enabled (using granular toggles)

	// Scrape database role membership details metrics if enabled
	if s.config.IsDatabaseRoleMembershipDetailsMetricsEnabled() {
		s.logger.Debug("Starting database role membership details metrics scraping")
		scrapeCtx, cancel = context.WithTimeout(ctx, s.config.Timeout)
		defer cancel()
		if err := s.databaseRoleMembershipScraper.ScrapeDatabaseRoleMembershipMetrics(scrapeCtx, scopeMetrics); err != nil {
			s.logger.Error("Failed to scrape database role membership details metrics",
>>>>>>> 8afcb8b3
				zap.Error(err),
				zap.Duration("timeout", s.config.Timeout))
			scrapeErrors = append(scrapeErrors, err)
			// Don't return here - continue with other metrics
		} else {
<<<<<<< HEAD
			s.logger.Debug("Successfully scraped login/logout summary metrics")
		}
	} else {
		s.logger.Debug("Login/logout summary metrics disabled in configuration")
	}

	// Scrape failed login metrics if enabled
	if s.config.IsFailedLoginMetricsEnabled() {
		s.logger.Debug("Starting failed login metrics scraping")
		scrapeCtx, cancel = context.WithTimeout(ctx, s.config.Timeout)
		defer cancel()

		if err := s.userConnectionScraper.ScrapeFailedLoginMetrics(scrapeCtx, scopeMetrics); err != nil {
			s.logger.Error("Failed to scrape failed login metrics",
=======
			s.logger.Debug("Successfully scraped database role membership details metrics")
		}
	} else {
		s.logger.Debug("Database role membership details metrics disabled in configuration")
	}

	// Scrape database role membership summary metrics if enabled
	if s.config.IsDatabaseRoleMembershipSummaryMetricsEnabled() {
		s.logger.Debug("Starting database role membership summary metrics scraping")
		scrapeCtx, cancel = context.WithTimeout(ctx, s.config.Timeout)
		defer cancel()
		if err := s.databaseRoleMembershipScraper.ScrapeDatabaseRoleMembershipSummaryMetrics(scrapeCtx, scopeMetrics); err != nil {
			s.logger.Error("Failed to scrape database role membership summary metrics",
				zap.Error(err),
				zap.Duration("timeout", s.config.Timeout))
			scrapeErrors = append(scrapeErrors, err)
			// Don't return here - continue with other metrics
		} else {
			s.logger.Debug("Successfully scraped database role membership summary metrics")
		}
	} else {
		s.logger.Debug("Database role membership summary metrics disabled in configuration")
	}

	// Scrape database role hierarchy metrics if enabled
	if s.config.IsDatabaseRoleHierarchyMetricsEnabled() {
		s.logger.Debug("Starting database role hierarchy metrics scraping")
		scrapeCtx, cancel = context.WithTimeout(ctx, s.config.Timeout)
		defer cancel()
		if err := s.databaseRoleMembershipScraper.ScrapeDatabaseRoleHierarchyMetrics(scrapeCtx, scopeMetrics); err != nil {
			s.logger.Error("Failed to scrape database role hierarchy metrics",
>>>>>>> 8afcb8b3
				zap.Error(err),
				zap.Duration("timeout", s.config.Timeout))
			scrapeErrors = append(scrapeErrors, err)
			// Don't return here - continue with other metrics
		} else {
<<<<<<< HEAD
			s.logger.Debug("Successfully scraped failed login metrics")
		}
	} else {
		s.logger.Debug("Failed login metrics disabled in configuration")
	}

	// Scrape failed login summary metrics if enabled
	if s.config.IsFailedLoginSummaryMetricsEnabled() {
		s.logger.Debug("Starting failed login summary metrics scraping")
		scrapeCtx, cancel = context.WithTimeout(ctx, s.config.Timeout)
		defer cancel()

		if err := s.userConnectionScraper.ScrapeFailedLoginSummaryMetrics(scrapeCtx, scopeMetrics); err != nil {
			s.logger.Error("Failed to scrape failed login summary metrics",
=======
			s.logger.Debug("Successfully scraped database role hierarchy metrics")
		}
	} else {
		s.logger.Debug("Database role hierarchy metrics disabled in configuration")
	}

	// Scrape database role activity metrics if enabled
	if s.config.IsDatabaseRoleActivityMetricsEnabled() {
		s.logger.Debug("Starting database role activity metrics scraping")
		scrapeCtx, cancel = context.WithTimeout(ctx, s.config.Timeout)
		defer cancel()
		if err := s.databaseRoleMembershipScraper.ScrapeDatabaseRoleActivityMetrics(scrapeCtx, scopeMetrics); err != nil {
			s.logger.Error("Failed to scrape database role activity metrics",
				zap.Error(err),
				zap.Duration("timeout", s.config.Timeout))
			scrapeErrors = append(scrapeErrors, err)
			// Don't return here - continue with other metrics
		} else {
			s.logger.Debug("Successfully scraped database role activity metrics")
		}
	} else {
		s.logger.Debug("Database role activity metrics disabled in configuration")
	}

	// Scrape database role permission matrix metrics if enabled
	if s.config.IsDatabaseRolePermissionMatrixMetricsEnabled() {
		s.logger.Debug("Starting database role permission matrix metrics scraping")
		scrapeCtx, cancel = context.WithTimeout(ctx, s.config.Timeout)
		defer cancel()
		if err := s.databaseRoleMembershipScraper.ScrapeDatabaseRolePermissionMatrixMetrics(scrapeCtx, scopeMetrics); err != nil {
			s.logger.Error("Failed to scrape database role permission matrix metrics",
>>>>>>> 8afcb8b3
				zap.Error(err),
				zap.Duration("timeout", s.config.Timeout))
			scrapeErrors = append(scrapeErrors, err)
			// Don't return here - continue with other metrics
		} else {
<<<<<<< HEAD
			s.logger.Debug("Successfully scraped failed login summary metrics")
		}
	} else {
		s.logger.Debug("Failed login summary metrics disabled in configuration")
=======
			s.logger.Debug("Successfully scraped database role permission matrix metrics")
		}
	} else {
		s.logger.Debug("Database role permission matrix metrics disabled in configuration")
>>>>>>> 8afcb8b3
	}

	// Log summary of scraping results
	if len(scrapeErrors) > 0 {
		s.logger.Warn("Completed scraping with errors",
			zap.Int("error_count", len(scrapeErrors)),
			zap.Int("metrics_collected", scopeMetrics.Metrics().Len()))

		// Return the first error but with partial metrics
		return metrics, scrapeErrors[0]
	}

	s.logger.Debug("Successfully completed SQL Server metrics collection",
		zap.Int("metrics_collected", scopeMetrics.Metrics().Len()))

	return metrics, nil
}

// addSystemInformationAsResourceAttributes collects system/host information and adds it as resource attributes
// This ensures that all metrics sent by the scraper include comprehensive host context
func (s *sqlServerScraper) addSystemInformationAsResourceAttributes(ctx context.Context, attrs pcommon.Map) error {
	// Collect system information using the main scraper
	systemInfo, err := s.CollectSystemInformation(ctx)
	if err != nil {
		return fmt.Errorf("failed to collect system information: %w", err)
	}

	// Add SQL Server instance information
	if systemInfo.ServerName != nil && *systemInfo.ServerName != "" {
		attrs.PutStr("sql.instance_name", *systemInfo.ServerName)
	}
	if systemInfo.ComputerName != nil && *systemInfo.ComputerName != "" {
		attrs.PutStr("host.name", *systemInfo.ComputerName)
	}
	if systemInfo.ServiceName != nil && *systemInfo.ServiceName != "" {
		attrs.PutStr("sql.service_name", *systemInfo.ServiceName)
	}

	// Add SQL Server edition and version information
	if systemInfo.Edition != nil && *systemInfo.Edition != "" {
		attrs.PutStr("sql.edition", *systemInfo.Edition)
	}
	if systemInfo.EngineEdition != nil {
		attrs.PutInt("sql.engine_edition", int64(*systemInfo.EngineEdition))
	}
	if systemInfo.ProductVersion != nil && *systemInfo.ProductVersion != "" {
		attrs.PutStr("sql.version", *systemInfo.ProductVersion)
	}
	if systemInfo.VersionDesc != nil && *systemInfo.VersionDesc != "" {
		attrs.PutStr("sql.version_description", *systemInfo.VersionDesc)
	}

	// Add hardware information
	if systemInfo.CPUCount != nil {
		attrs.PutInt("host.cpu.count", int64(*systemInfo.CPUCount))
	}
	if systemInfo.ServerMemoryKB != nil {
		attrs.PutInt("host.memory.total_kb", *systemInfo.ServerMemoryKB)
	}
	if systemInfo.AvailableMemoryKB != nil {
		attrs.PutInt("host.memory.available_kb", *systemInfo.AvailableMemoryKB)
	}

	// Add instance configuration
	if systemInfo.IsClustered != nil {
		attrs.PutBool("sql.is_clustered", *systemInfo.IsClustered)
	}
	if systemInfo.IsHadrEnabled != nil {
		attrs.PutBool("sql.is_hadr_enabled", *systemInfo.IsHadrEnabled)
	}
	if systemInfo.Uptime != nil {
		attrs.PutInt("sql.uptime_minutes", int64(*systemInfo.Uptime))
	}
	if systemInfo.ComputerUptime != nil {
		attrs.PutInt("host.uptime_seconds", int64(*systemInfo.ComputerUptime))
	}

	// Add network configuration
	if systemInfo.Port != nil && *systemInfo.Port != "" {
		attrs.PutStr("sql.port", *systemInfo.Port)
	}
	if systemInfo.PortType != nil && *systemInfo.PortType != "" {
		attrs.PutStr("sql.port_type", *systemInfo.PortType)
	}
	if systemInfo.ForceEncryption != nil {
		attrs.PutBool("sql.force_encryption", *systemInfo.ForceEncryption != 0)
	}

	s.logger.Debug("Successfully added system information as resource attributes",
		zap.String("host_name", getStringValueFromMap(systemInfo.ComputerName)),
		zap.String("sql_instance", getStringValueFromMap(systemInfo.ServerName)),
		zap.String("sql_edition", getStringValueFromMap(systemInfo.Edition)),
		zap.Int("cpu_count", getIntValueFromMap(systemInfo.CPUCount)),
		zap.Bool("is_clustered", getBoolValueFromMap(systemInfo.IsClustered)))

	return nil
}

// Helper functions to safely extract values from pointers for logging
func getStringValueFromMap(ptr *string) string {
	if ptr != nil {
		return *ptr
	}
	return ""
}

func getIntValueFromMap(ptr *int) int {
	if ptr != nil {
		return *ptr
	}
	return 0
}

func getInt64ValueFromMap(ptr *int64) int64 {
	if ptr != nil {
		return *ptr
	}
	return 0
}

func getBoolValueFromMap(ptr *bool) bool {
	if ptr != nil {
		return *ptr
	}
	return false
}

// CollectSystemInformation retrieves comprehensive system and host information
// This information should be included as resource attributes with all metrics
func (s *sqlServerScraper) CollectSystemInformation(ctx context.Context) (*models.SystemInformation, error) {
	s.logger.Debug("Collecting SQL Server system and host information")

	var results []models.SystemInformation
	if err := s.connection.Query(ctx, &results, queries.SystemInformationQuery); err != nil {
		s.logger.Error("Failed to execute system information query",
			zap.Error(err),
			zap.String("query", queries.TruncateQuery(queries.SystemInformationQuery, 100)),
			zap.Int("engine_edition", s.engineEdition))
		return nil, fmt.Errorf("failed to execute system information query: %w", err)
	}

	if len(results) == 0 {
		s.logger.Warn("No results returned from system information query - SQL Server may not be ready")
		return nil, fmt.Errorf("no results returned from system information query")
	}

	if len(results) > 1 {
		s.logger.Warn("Multiple results returned from system information query",
			zap.Int("result_count", len(results)))
	}

	result := results[0]

	// Log collected system information for debugging
	s.logger.Info("Successfully collected system information",
		zap.String("server_name", getStringValueFromMap(result.ServerName)),
		zap.String("computer_name", getStringValueFromMap(result.ComputerName)),
		zap.String("edition", getStringValueFromMap(result.Edition)),
		zap.Int("engine_edition", getIntValueFromMap(result.EngineEdition)),
		zap.String("product_version", getStringValueFromMap(result.ProductVersion)),
		zap.Int("cpu_count", getIntValueFromMap(result.CPUCount)),
		zap.Int64("server_memory_kb", getInt64ValueFromMap(result.ServerMemoryKB)),
		zap.Bool("is_clustered", getBoolValueFromMap(result.IsClustered)),
		zap.Bool("is_hadr_enabled", getBoolValueFromMap(result.IsHadrEnabled)))

	return &result, nil
}<|MERGE_RESOLUTION|>--- conflicted
+++ resolved
@@ -29,17 +29,12 @@
 	instanceScraper         *scrapers.InstanceScraper
 	queryPerformanceScraper *scrapers.QueryPerformanceScraper
 	//slowQueryScraper  *scrapers.SlowQueryScraper
-<<<<<<< HEAD
-	databaseScraper       *scrapers.DatabaseScraper
-	userConnectionScraper *scrapers.UserConnectionScraper
-	engineEdition         int // SQL Server engine edition (0=Unknown, 5=Azure DB, 8=Azure MI)
-=======
 	databaseScraper               *scrapers.DatabaseScraper
+	userConnectionScraper         *scrapers.UserConnectionScraper
 	failoverClusterScraper        *scrapers.FailoverClusterScraper
 	databasePrincipalsScraper     *scrapers.DatabasePrincipalsScraper
 	databaseRoleMembershipScraper *scrapers.DatabaseRoleMembershipScraper
 	engineEdition                 int // SQL Server engine edition (0=Unknown, 5=Azure DB, 8=Azure MI)
->>>>>>> 8afcb8b3
 }
 
 // newSqlServerScraper creates a new SQL Server scraper with structured approach
@@ -481,7 +476,6 @@
 		s.logger.Debug("Successfully scraped instance comprehensive statistics")
 	}
 
-<<<<<<< HEAD
 	// Scrape user connection metrics with granular toggles
 	s.logger.Debug("Checking user connection metrics configuration",
 		zap.Bool("enable_user_connection_metrics", s.config.IsUserConnectionMetricsEnabled()),
@@ -501,7 +495,190 @@
 
 		if err := s.userConnectionScraper.ScrapeUserConnectionStatusMetrics(scrapeCtx, scopeMetrics); err != nil {
 			s.logger.Error("Failed to scrape user connection status metrics",
-=======
+				zap.Error(err),
+				zap.Duration("timeout", s.config.Timeout))
+			scrapeErrors = append(scrapeErrors, err)
+			// Don't return here - continue with other metrics
+		} else {
+			s.logger.Debug("Successfully scraped user connection status metrics")
+		}
+	} else {
+		s.logger.Debug("User connection status metrics disabled in configuration")
+	}
+
+	// Scrape user connection summary metrics if enabled
+	if s.config.IsUserConnectionSummaryMetricsEnabled() {
+		s.logger.Debug("Starting user connection summary metrics scraping")
+		scrapeCtx, cancel = context.WithTimeout(ctx, s.config.Timeout)
+		defer cancel()
+
+		if err := s.userConnectionScraper.ScrapeUserConnectionSummaryMetrics(scrapeCtx, scopeMetrics); err != nil {
+			s.logger.Error("Failed to scrape user connection summary metrics",
+				zap.Error(err),
+				zap.Duration("timeout", s.config.Timeout))
+			scrapeErrors = append(scrapeErrors, err)
+			// Don't return here - continue with other metrics
+		} else {
+			s.logger.Debug("Successfully scraped user connection summary metrics")
+		}
+	} else {
+		s.logger.Debug("User connection summary metrics disabled in configuration")
+	}
+
+	// Scrape user connection utilization metrics if enabled
+	if s.config.IsUserConnectionUtilizationMetricsEnabled() {
+		s.logger.Debug("Starting user connection utilization metrics scraping")
+		scrapeCtx, cancel = context.WithTimeout(ctx, s.config.Timeout)
+		defer cancel()
+
+		if err := s.userConnectionScraper.ScrapeUserConnectionUtilizationMetrics(scrapeCtx, scopeMetrics); err != nil {
+			s.logger.Error("Failed to scrape user connection utilization metrics",
+				zap.Error(err),
+				zap.Duration("timeout", s.config.Timeout))
+			scrapeErrors = append(scrapeErrors, err)
+			// Don't return here - continue with other metrics
+		} else {
+			s.logger.Debug("Successfully scraped user connection utilization metrics")
+		}
+	} else {
+		s.logger.Debug("User connection utilization metrics disabled in configuration")
+	}
+
+	// Scrape user connection by client metrics if enabled
+	if s.config.IsUserConnectionClientMetricsEnabled() {
+		s.logger.Debug("Starting user connection by client metrics scraping")
+		scrapeCtx, cancel = context.WithTimeout(ctx, s.config.Timeout)
+		defer cancel()
+
+		if err := s.userConnectionScraper.ScrapeUserConnectionByClientMetrics(scrapeCtx, scopeMetrics); err != nil {
+			s.logger.Error("Failed to scrape user connection by client metrics",
+				zap.Error(err),
+				zap.Duration("timeout", s.config.Timeout))
+			scrapeErrors = append(scrapeErrors, err)
+			// Don't return here - continue with other metrics
+		} else {
+			s.logger.Debug("Successfully scraped user connection by client metrics")
+		}
+	} else {
+		s.logger.Debug("User connection client metrics disabled in configuration")
+	}
+
+	// Scrape user connection client summary metrics if enabled
+	if s.config.IsUserConnectionClientSummaryEnabled() {
+		s.logger.Debug("Starting user connection client summary metrics scraping")
+		scrapeCtx, cancel = context.WithTimeout(ctx, s.config.Timeout)
+		defer cancel()
+
+		if err := s.userConnectionScraper.ScrapeUserConnectionClientSummaryMetrics(scrapeCtx, scopeMetrics); err != nil {
+			s.logger.Error("Failed to scrape user connection client summary metrics",
+				zap.Error(err),
+				zap.Duration("timeout", s.config.Timeout))
+			scrapeErrors = append(scrapeErrors, err)
+			// Don't return here - continue with other metrics
+		} else {
+			s.logger.Debug("Successfully scraped user connection client summary metrics")
+		}
+	} else {
+		s.logger.Debug("User connection client summary metrics disabled in configuration")
+	}
+
+	// Scrape user connection stats metrics if enabled
+	if s.config.IsUserConnectionStatsMetricsEnabled() {
+		s.logger.Debug("Starting user connection stats metrics scraping")
+		scrapeCtx, cancel = context.WithTimeout(ctx, s.config.Timeout)
+		defer cancel()
+
+		if err := s.userConnectionScraper.ScrapeUserConnectionStatsMetrics(scrapeCtx, scopeMetrics); err != nil {
+			s.logger.Error("Failed to scrape user connection stats metrics",
+				zap.Error(err),
+				zap.Duration("timeout", s.config.Timeout))
+			scrapeErrors = append(scrapeErrors, err)
+			// Don't return here - continue with other metrics
+		} else {
+			s.logger.Debug("Successfully scraped user connection stats metrics")
+		}
+	} else {
+		s.logger.Debug("User connection stats metrics disabled in configuration")
+	}
+
+	// Scrape authentication metrics with granular toggles
+
+	// Scrape login/logout rate metrics if enabled
+	if s.config.IsLoginLogoutRateMetricsEnabled() {
+		s.logger.Debug("Starting login/logout rate metrics scraping")
+		scrapeCtx, cancel = context.WithTimeout(ctx, s.config.Timeout)
+		defer cancel()
+
+		if err := s.userConnectionScraper.ScrapeLoginLogoutMetrics(scrapeCtx, scopeMetrics); err != nil {
+			s.logger.Error("Failed to scrape login/logout rate metrics",
+				zap.Error(err),
+				zap.Duration("timeout", s.config.Timeout))
+			scrapeErrors = append(scrapeErrors, err)
+			// Don't return here - continue with other metrics
+		} else {
+			s.logger.Debug("Successfully scraped login/logout rate metrics")
+		}
+	} else {
+		s.logger.Debug("Login/logout rate metrics disabled in configuration")
+	}
+
+	// Scrape login/logout summary metrics if enabled
+	if s.config.IsLoginLogoutSummaryMetricsEnabled() {
+		s.logger.Debug("Starting login/logout summary metrics scraping")
+		scrapeCtx, cancel = context.WithTimeout(ctx, s.config.Timeout)
+		defer cancel()
+
+		if err := s.userConnectionScraper.ScrapeLoginLogoutSummaryMetrics(scrapeCtx, scopeMetrics); err != nil {
+			s.logger.Error("Failed to scrape login/logout summary metrics",
+				zap.Error(err),
+				zap.Duration("timeout", s.config.Timeout))
+			scrapeErrors = append(scrapeErrors, err)
+			// Don't return here - continue with other metrics
+		} else {
+			s.logger.Debug("Successfully scraped login/logout summary metrics")
+		}
+	} else {
+		s.logger.Debug("Login/logout summary metrics disabled in configuration")
+	}
+
+	// Scrape failed login metrics if enabled
+	if s.config.IsFailedLoginMetricsEnabled() {
+		s.logger.Debug("Starting failed login metrics scraping")
+		scrapeCtx, cancel = context.WithTimeout(ctx, s.config.Timeout)
+		defer cancel()
+
+		if err := s.userConnectionScraper.ScrapeFailedLoginMetrics(scrapeCtx, scopeMetrics); err != nil {
+			s.logger.Error("Failed to scrape failed login metrics",
+				zap.Error(err),
+				zap.Duration("timeout", s.config.Timeout))
+			scrapeErrors = append(scrapeErrors, err)
+			// Don't return here - continue with other metrics
+		} else {
+			s.logger.Debug("Successfully scraped failed login metrics")
+		}
+	} else {
+		s.logger.Debug("Failed login metrics disabled in configuration")
+	}
+
+	// Scrape failed login summary metrics if enabled
+	if s.config.IsFailedLoginSummaryMetricsEnabled() {
+		s.logger.Debug("Starting failed login summary metrics scraping")
+		scrapeCtx, cancel = context.WithTimeout(ctx, s.config.Timeout)
+		defer cancel()
+
+		if err := s.userConnectionScraper.ScrapeFailedLoginSummaryMetrics(scrapeCtx, scopeMetrics); err != nil {
+			s.logger.Error("Failed to scrape failed login summary metrics",
+				zap.Error(err),
+				zap.Duration("timeout", s.config.Timeout))
+			scrapeErrors = append(scrapeErrors, err)
+			// Don't return here - continue with other metrics
+		} else {
+			s.logger.Debug("Successfully scraped failed login summary metrics")
+		}
+	} else {
+		s.logger.Debug("Failed login summary metrics disabled in configuration")
+	}
+
 	// Scrape failover cluster metrics if enabled (using granular toggles)
 
 	// Scrape failover cluster replica metrics if enabled
@@ -511,28 +688,11 @@
 		defer cancel()
 		if err := s.failoverClusterScraper.ScrapeFailoverClusterMetrics(scrapeCtx, scopeMetrics); err != nil {
 			s.logger.Error("Failed to scrape failover cluster replica metrics",
->>>>>>> 8afcb8b3
-				zap.Error(err),
-				zap.Duration("timeout", s.config.Timeout))
-			scrapeErrors = append(scrapeErrors, err)
-			// Don't return here - continue with other metrics
-		} else {
-<<<<<<< HEAD
-			s.logger.Debug("Successfully scraped user connection status metrics")
-		}
-	} else {
-		s.logger.Debug("User connection status metrics disabled in configuration")
-	}
-
-	// Scrape user connection summary metrics if enabled
-	if s.config.IsUserConnectionSummaryMetricsEnabled() {
-		s.logger.Debug("Starting user connection summary metrics scraping")
-		scrapeCtx, cancel = context.WithTimeout(ctx, s.config.Timeout)
-		defer cancel()
-
-		if err := s.userConnectionScraper.ScrapeUserConnectionSummaryMetrics(scrapeCtx, scopeMetrics); err != nil {
-			s.logger.Error("Failed to scrape user connection summary metrics",
-=======
+				zap.Error(err),
+				zap.Duration("timeout", s.config.Timeout))
+			scrapeErrors = append(scrapeErrors, err)
+			// Don't return here - continue with other metrics
+		} else {
 			s.logger.Debug("Successfully scraped failover cluster replica metrics")
 		}
 	} else {
@@ -546,28 +706,11 @@
 		defer cancel()
 		if err := s.failoverClusterScraper.ScrapeFailoverClusterReplicaStateMetrics(scrapeCtx, scopeMetrics); err != nil {
 			s.logger.Error("Failed to scrape failover cluster replica state metrics",
->>>>>>> 8afcb8b3
-				zap.Error(err),
-				zap.Duration("timeout", s.config.Timeout))
-			scrapeErrors = append(scrapeErrors, err)
-			// Don't return here - continue with other metrics
-		} else {
-<<<<<<< HEAD
-			s.logger.Debug("Successfully scraped user connection summary metrics")
-		}
-	} else {
-		s.logger.Debug("User connection summary metrics disabled in configuration")
-	}
-
-	// Scrape user connection utilization metrics if enabled
-	if s.config.IsUserConnectionUtilizationMetricsEnabled() {
-		s.logger.Debug("Starting user connection utilization metrics scraping")
-		scrapeCtx, cancel = context.WithTimeout(ctx, s.config.Timeout)
-		defer cancel()
-
-		if err := s.userConnectionScraper.ScrapeUserConnectionUtilizationMetrics(scrapeCtx, scopeMetrics); err != nil {
-			s.logger.Error("Failed to scrape user connection utilization metrics",
-=======
+				zap.Error(err),
+				zap.Duration("timeout", s.config.Timeout))
+			scrapeErrors = append(scrapeErrors, err)
+			// Don't return here - continue with other metrics
+		} else {
 			s.logger.Debug("Successfully scraped failover cluster replica state metrics")
 		}
 	} else {
@@ -581,28 +724,11 @@
 		defer cancel()
 		if err := s.failoverClusterScraper.ScrapeFailoverClusterNodeMetrics(scrapeCtx, scopeMetrics); err != nil {
 			s.logger.Error("Failed to scrape failover cluster node metrics",
->>>>>>> 8afcb8b3
-				zap.Error(err),
-				zap.Duration("timeout", s.config.Timeout))
-			scrapeErrors = append(scrapeErrors, err)
-			// Don't return here - continue with other metrics
-		} else {
-<<<<<<< HEAD
-			s.logger.Debug("Successfully scraped user connection utilization metrics")
-		}
-	} else {
-		s.logger.Debug("User connection utilization metrics disabled in configuration")
-	}
-
-	// Scrape user connection by client metrics if enabled
-	if s.config.IsUserConnectionClientMetricsEnabled() {
-		s.logger.Debug("Starting user connection by client metrics scraping")
-		scrapeCtx, cancel = context.WithTimeout(ctx, s.config.Timeout)
-		defer cancel()
-
-		if err := s.userConnectionScraper.ScrapeUserConnectionByClientMetrics(scrapeCtx, scopeMetrics); err != nil {
-			s.logger.Error("Failed to scrape user connection by client metrics",
-=======
+				zap.Error(err),
+				zap.Duration("timeout", s.config.Timeout))
+			scrapeErrors = append(scrapeErrors, err)
+			// Don't return here - continue with other metrics
+		} else {
 			s.logger.Debug("Successfully scraped failover cluster node metrics")
 		}
 	} else {
@@ -616,28 +742,11 @@
 		defer cancel()
 		if err := s.failoverClusterScraper.ScrapeFailoverClusterAvailabilityGroupHealthMetrics(scrapeCtx, scopeMetrics); err != nil {
 			s.logger.Error("Failed to scrape availability group health metrics",
->>>>>>> 8afcb8b3
-				zap.Error(err),
-				zap.Duration("timeout", s.config.Timeout))
-			scrapeErrors = append(scrapeErrors, err)
-			// Don't return here - continue with other metrics
-		} else {
-<<<<<<< HEAD
-			s.logger.Debug("Successfully scraped user connection by client metrics")
-		}
-	} else {
-		s.logger.Debug("User connection client metrics disabled in configuration")
-	}
-
-	// Scrape user connection client summary metrics if enabled
-	if s.config.IsUserConnectionClientSummaryEnabled() {
-		s.logger.Debug("Starting user connection client summary metrics scraping")
-		scrapeCtx, cancel = context.WithTimeout(ctx, s.config.Timeout)
-		defer cancel()
-
-		if err := s.userConnectionScraper.ScrapeUserConnectionClientSummaryMetrics(scrapeCtx, scopeMetrics); err != nil {
-			s.logger.Error("Failed to scrape user connection client summary metrics",
-=======
+				zap.Error(err),
+				zap.Duration("timeout", s.config.Timeout))
+			scrapeErrors = append(scrapeErrors, err)
+			// Don't return here - continue with other metrics
+		} else {
 			s.logger.Debug("Successfully scraped availability group health metrics")
 		}
 	} else {
@@ -651,28 +760,11 @@
 		defer cancel()
 		if err := s.failoverClusterScraper.ScrapeFailoverClusterAvailabilityGroupMetrics(scrapeCtx, scopeMetrics); err != nil {
 			s.logger.Error("Failed to scrape availability group configuration metrics",
->>>>>>> 8afcb8b3
-				zap.Error(err),
-				zap.Duration("timeout", s.config.Timeout))
-			scrapeErrors = append(scrapeErrors, err)
-			// Don't return here - continue with other metrics
-		} else {
-<<<<<<< HEAD
-			s.logger.Debug("Successfully scraped user connection client summary metrics")
-		}
-	} else {
-		s.logger.Debug("User connection client summary metrics disabled in configuration")
-	}
-
-	// Scrape user connection stats metrics if enabled
-	if s.config.IsUserConnectionStatsMetricsEnabled() {
-		s.logger.Debug("Starting user connection stats metrics scraping")
-		scrapeCtx, cancel = context.WithTimeout(ctx, s.config.Timeout)
-		defer cancel()
-
-		if err := s.userConnectionScraper.ScrapeUserConnectionStatsMetrics(scrapeCtx, scopeMetrics); err != nil {
-			s.logger.Error("Failed to scrape user connection stats metrics",
-=======
+				zap.Error(err),
+				zap.Duration("timeout", s.config.Timeout))
+			scrapeErrors = append(scrapeErrors, err)
+			// Don't return here - continue with other metrics
+		} else {
 			s.logger.Debug("Successfully scraped availability group configuration metrics")
 		}
 	} else {
@@ -704,30 +796,11 @@
 		defer cancel()
 		if err := s.failoverClusterScraper.ScrapeFailoverClusterClusterPropertiesMetrics(scrapeCtx, scopeMetrics); err != nil {
 			s.logger.Error("Failed to scrape cluster properties metrics",
->>>>>>> 8afcb8b3
-				zap.Error(err),
-				zap.Duration("timeout", s.config.Timeout))
-			scrapeErrors = append(scrapeErrors, err)
-			// Don't return here - continue with other metrics
-		} else {
-<<<<<<< HEAD
-			s.logger.Debug("Successfully scraped user connection stats metrics")
-		}
-	} else {
-		s.logger.Debug("User connection stats metrics disabled in configuration")
-	}
-
-	// Scrape authentication metrics with granular toggles
-
-	// Scrape login/logout rate metrics if enabled
-	if s.config.IsLoginLogoutRateMetricsEnabled() {
-		s.logger.Debug("Starting login/logout rate metrics scraping")
-		scrapeCtx, cancel = context.WithTimeout(ctx, s.config.Timeout)
-		defer cancel()
-
-		if err := s.userConnectionScraper.ScrapeLoginLogoutMetrics(scrapeCtx, scopeMetrics); err != nil {
-			s.logger.Error("Failed to scrape login/logout rate metrics",
-=======
+				zap.Error(err),
+				zap.Duration("timeout", s.config.Timeout))
+			scrapeErrors = append(scrapeErrors, err)
+			// Don't return here - continue with other metrics
+		} else {
 			s.logger.Debug("Successfully scraped cluster properties metrics")
 		}
 	} else {
@@ -761,28 +834,11 @@
 		defer cancel()
 		if err := s.databasePrincipalsScraper.ScrapeDatabasePrincipalsSummaryMetrics(scrapeCtx, scopeMetrics); err != nil {
 			s.logger.Error("Failed to scrape database principals summary metrics",
->>>>>>> 8afcb8b3
-				zap.Error(err),
-				zap.Duration("timeout", s.config.Timeout))
-			scrapeErrors = append(scrapeErrors, err)
-			// Don't return here - continue with other metrics
-		} else {
-<<<<<<< HEAD
-			s.logger.Debug("Successfully scraped login/logout rate metrics")
-		}
-	} else {
-		s.logger.Debug("Login/logout rate metrics disabled in configuration")
-	}
-
-	// Scrape login/logout summary metrics if enabled
-	if s.config.IsLoginLogoutSummaryMetricsEnabled() {
-		s.logger.Debug("Starting login/logout summary metrics scraping")
-		scrapeCtx, cancel = context.WithTimeout(ctx, s.config.Timeout)
-		defer cancel()
-
-		if err := s.userConnectionScraper.ScrapeLoginLogoutSummaryMetrics(scrapeCtx, scopeMetrics); err != nil {
-			s.logger.Error("Failed to scrape login/logout summary metrics",
-=======
+				zap.Error(err),
+				zap.Duration("timeout", s.config.Timeout))
+			scrapeErrors = append(scrapeErrors, err)
+			// Don't return here - continue with other metrics
+		} else {
 			s.logger.Debug("Successfully scraped database principals summary metrics")
 		}
 	} else {
@@ -816,28 +872,11 @@
 		defer cancel()
 		if err := s.databaseRoleMembershipScraper.ScrapeDatabaseRoleMembershipMetrics(scrapeCtx, scopeMetrics); err != nil {
 			s.logger.Error("Failed to scrape database role membership details metrics",
->>>>>>> 8afcb8b3
-				zap.Error(err),
-				zap.Duration("timeout", s.config.Timeout))
-			scrapeErrors = append(scrapeErrors, err)
-			// Don't return here - continue with other metrics
-		} else {
-<<<<<<< HEAD
-			s.logger.Debug("Successfully scraped login/logout summary metrics")
-		}
-	} else {
-		s.logger.Debug("Login/logout summary metrics disabled in configuration")
-	}
-
-	// Scrape failed login metrics if enabled
-	if s.config.IsFailedLoginMetricsEnabled() {
-		s.logger.Debug("Starting failed login metrics scraping")
-		scrapeCtx, cancel = context.WithTimeout(ctx, s.config.Timeout)
-		defer cancel()
-
-		if err := s.userConnectionScraper.ScrapeFailedLoginMetrics(scrapeCtx, scopeMetrics); err != nil {
-			s.logger.Error("Failed to scrape failed login metrics",
-=======
+				zap.Error(err),
+				zap.Duration("timeout", s.config.Timeout))
+			scrapeErrors = append(scrapeErrors, err)
+			// Don't return here - continue with other metrics
+		} else {
 			s.logger.Debug("Successfully scraped database role membership details metrics")
 		}
 	} else {
@@ -869,28 +908,11 @@
 		defer cancel()
 		if err := s.databaseRoleMembershipScraper.ScrapeDatabaseRoleHierarchyMetrics(scrapeCtx, scopeMetrics); err != nil {
 			s.logger.Error("Failed to scrape database role hierarchy metrics",
->>>>>>> 8afcb8b3
-				zap.Error(err),
-				zap.Duration("timeout", s.config.Timeout))
-			scrapeErrors = append(scrapeErrors, err)
-			// Don't return here - continue with other metrics
-		} else {
-<<<<<<< HEAD
-			s.logger.Debug("Successfully scraped failed login metrics")
-		}
-	} else {
-		s.logger.Debug("Failed login metrics disabled in configuration")
-	}
-
-	// Scrape failed login summary metrics if enabled
-	if s.config.IsFailedLoginSummaryMetricsEnabled() {
-		s.logger.Debug("Starting failed login summary metrics scraping")
-		scrapeCtx, cancel = context.WithTimeout(ctx, s.config.Timeout)
-		defer cancel()
-
-		if err := s.userConnectionScraper.ScrapeFailedLoginSummaryMetrics(scrapeCtx, scopeMetrics); err != nil {
-			s.logger.Error("Failed to scrape failed login summary metrics",
-=======
+				zap.Error(err),
+				zap.Duration("timeout", s.config.Timeout))
+			scrapeErrors = append(scrapeErrors, err)
+			// Don't return here - continue with other metrics
+		} else {
 			s.logger.Debug("Successfully scraped database role hierarchy metrics")
 		}
 	} else {
@@ -922,23 +944,15 @@
 		defer cancel()
 		if err := s.databaseRoleMembershipScraper.ScrapeDatabaseRolePermissionMatrixMetrics(scrapeCtx, scopeMetrics); err != nil {
 			s.logger.Error("Failed to scrape database role permission matrix metrics",
->>>>>>> 8afcb8b3
-				zap.Error(err),
-				zap.Duration("timeout", s.config.Timeout))
-			scrapeErrors = append(scrapeErrors, err)
-			// Don't return here - continue with other metrics
-		} else {
-<<<<<<< HEAD
-			s.logger.Debug("Successfully scraped failed login summary metrics")
-		}
-	} else {
-		s.logger.Debug("Failed login summary metrics disabled in configuration")
-=======
+				zap.Error(err),
+				zap.Duration("timeout", s.config.Timeout))
+			scrapeErrors = append(scrapeErrors, err)
+			// Don't return here - continue with other metrics
+		} else {
 			s.logger.Debug("Successfully scraped database role permission matrix metrics")
 		}
 	} else {
 		s.logger.Debug("Database role permission matrix metrics disabled in configuration")
->>>>>>> 8afcb8b3
 	}
 
 	// Log summary of scraping results
